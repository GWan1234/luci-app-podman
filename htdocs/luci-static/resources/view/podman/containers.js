--- conflicted
+++ resolved
@@ -44,12 +44,7 @@
 	 * @param {Object} data - Data from load()
 	 * @returns {Element} Container view element
 	 */
-<<<<<<< HEAD
 	render: function(data) {
-=======
-	render: function (data) {
-		// Handle errors from load()
->>>>>>> 7957f08e
 		if (data && data.error) {
 			return utils.renderError(data.error);
 		}
@@ -190,12 +185,7 @@
 		form.showImportFromRunCommand();
 	},
 
-<<<<<<< HEAD
 	handleImportFromCompose: function() {
-=======
-	handleImportFromCompose: function () {
-		// Feature not yet implemented
->>>>>>> 7957f08e
 	},
 
 	/**
