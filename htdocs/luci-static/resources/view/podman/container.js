--- conflicted
+++ resolved
@@ -258,7 +258,6 @@
 			.render());
 
 		buttons.push(' ');
-<<<<<<< HEAD
 
 		// Determine back button destination from query parameter
 		const urlParams = new URLSearchParams(window.location.search);
@@ -274,10 +273,6 @@
 		}
 
 		buttons.push(new pui.Button(backText, backUrl).render());
-=======
-		buttons.push(new pui.Button(_('Back to List'), L.url('admin/podman/containers'))
-			.render());
->>>>>>> 7957f08e
 
 		return E('div', {}, buttons);
 	},
@@ -413,7 +408,6 @@
 			});
 
 			// Only display user-created networks with disconnect buttons
-<<<<<<< HEAD
 		userNetworks.forEach((netName) => {
 			const net = networkSettings.Networks[netName];
 			networkRows.push(
@@ -439,31 +433,6 @@
 							new pui.Button(_('Disconnect'), () => this
 								.handleNetworkDisconnect(netName),
 								'remove').render()
-=======
-			userNetworks.forEach((netName) => {
-				const net = networkSettings.Networks[netName];
-				networkRows.push(
-					E('tr', {
-						'class': 'tr'
-					}, [
-						E('td', {
-								'class': 'td',
-								'style': 'width: 33%; font-weight: bold;'
-							},
-							netName),
-						E('td', {
-							'class': 'td'
-						}, [
-							net.IPAddress || '-',
-							' ',
-							E('span', {
-								'style': 'margin-left: 10px;'
-							}, [
-								new pui.Button(_('Disconnect'), () => this
-									.handleNetworkDisconnect(netName),
-									'remove').render()
-							])
->>>>>>> 7957f08e
 						])
 					])
 				])
@@ -518,7 +487,6 @@
 		if (config.Env && config.Env.length > 0) {
 			const envRows = config.Env.map(function (env) {
 				const parts = env.split('=');
-<<<<<<< HEAD
 				const varName = parts[0];
 				const varValue = parts.slice(1).join('=');
 
@@ -552,21 +520,6 @@
 					E('td', { 'class': 'td', 'style': 'font-family: monospace; word-break: break-all;' },
 						varName),
 					valueCell
-=======
-				return E('tr', {
-					'class': 'tr'
-				}, [
-					E('td', {
-							'class': 'td',
-							'style': 'font-family: monospace; word-break: break-all;'
-						},
-						parts[0]),
-					E('td', {
-							'class': 'td',
-							'style': 'font-family: monospace; word-break: break-all;'
-						},
-						parts.slice(1).join('='))
->>>>>>> 7957f08e
 				]);
 			});
 
@@ -813,32 +766,12 @@
 		}
 
 		// Create stats display
-<<<<<<< HEAD
 		const statsDisplay = E('div', { 'class': 'cbi-section' }, [
 			E('h3', {}, _('Resource Usage')),
 			E('div', { 'class': 'cbi-section-node' }, [
 				E('table', { 'class': 'table', 'id': 'stats-table' }, [
 					E('tr', { 'class': 'tr' }, [
 						E('td', { 'class': 'td', 'style': 'width: 33%; font-weight: bold;' },
-=======
-		const statsDisplay = E('div', {
-			'class': 'cbi-section'
-		}, [
-			E('div', {
-				'class': 'cbi-section-node'
-			}, [
-				E('table', {
-					'class': 'table',
-					'id': 'stats-table'
-				}, [
-					E('tr', {
-						'class': 'tr'
-					}, [
-						E('td', {
-								'class': 'td',
-								'style': 'width: 33%; font-weight: bold;'
-							},
->>>>>>> 7957f08e
 							_('CPU Usage')),
 						E('td', {
 							'class': 'td',
@@ -1051,13 +984,8 @@
 	/**
 	 * Update stats display
 	 */
-<<<<<<< HEAD
 	updateStats: function() {
 		return podmanRPC.container.stats(this.containerId).then((result) => {
-=======
-	updateStats: function () {
-		podmanRPC.container.stats(this.containerId).then((result) => {
->>>>>>> 7957f08e
 			// Podman stats API returns different formats:
 			// - With stream=false: Single stats object
 			// - CLI format: Wrapped in Stats array
