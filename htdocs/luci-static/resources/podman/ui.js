/**
 * Custom UI components for LuCI Podman application
 * @module podman.ui
 */
'use strict';
'require baseclass';
'require ui';
'require podman.utils as utils';
'require podman.constants as c';

const UINotifications = baseclass.extend({
	__name__: 'Notifications',

<<<<<<< HEAD
	showSpinningModal: function(title, text) {
		ui.showModal(title, [E('p', { 'class': 'spinning' }, text)]);
=======
	// Static-like helper methods
	showSpinningModal: function (title, text) {
		ui.showModal(title, [E('p', {
			'class': 'spinning'
		}, text)]);
>>>>>>> 7957f08e
	},

	simpleNotification: function (text, type) {
		ui.addNotification(null, E('p', text), type || '');
	},

	warningNotification: function (text) {
		ui.addNotification(null, E('p', text), 'warning');
	},

	errorNotification: function (text) {
		ui.addNotification(null, E('p', text), 'error');
	},

	simpleTimeNotification: function (text, type) {
		ui.addTimeLimitedNotification(null, E('p', text), c.NOTIFICATION_TIMEOUT, type || '');
	},

	infoTimeNotification: function (text) {
		ui.addTimeLimitedNotification(null, E('p', text), c.NOTIFICATION_TIMEOUT, 'info');
	},

	warningTimeNotification: function (text) {
		ui.addTimeLimitedNotification(null, E('p', text), c.NOTIFICATION_TIMEOUT, 'warning');
	},

	successTimeNotification: function (text) {
		ui.addTimeLimitedNotification(null, E('p', text), c.NOTIFICATION_TIMEOUT, 'success');
	},
});

const Notification = new UINotifications();

/**
 * Standard LuCI button with consistent styling
 * @param {string} text - Button text
 * @param {string|Function} href - URL or click handler
 * @param {string} [cssClass] - Button style (positive, negative, remove, save, apply, neutral)
 * @param {string} [tooltip] - Tooltip text
 */
const UIButton = baseclass.extend({
<<<<<<< HEAD
	__init__: function(text, href, cssClass, tooltip) {
=======
	__init__: function (text, href, cssClass) {
>>>>>>> 7957f08e
		this.text = text;
		this.href = href;
		this.cssClass = cssClass;
		this.tooltip = tooltip;
	},

<<<<<<< HEAD
	render: function() {
		const attrs = {
			'class': this.cssClass ? 'cbi-button cbi-button-' + this.cssClass : 'cbi-button',
			'click': typeof this.href === 'function' ? this.href : (ev) => {
				ev.preventDefault();
				window.location.href = this.href;
			}
		};

		if (this.tooltip) {
			attrs.title = this.tooltip;
		}

		return E('button', attrs, this.text || '');
=======
	render: function () {
		return E('button', {
			'class': this.cssClass ? 'cbi-button cbi-button-' + this.cssClass :
				'cbi-button',
			'click': typeof this.href === 'function' ?
				this.href : (ev) => {
					ev.preventDefault();
					window.location.href = this.href;
				}
		}, this.text || '');
>>>>>>> 7957f08e
	}
});

/**
 * Dropdown button menu using ComboButton
 * @param {Array|Object} items - Initial items (optional)
 * @param {string} [cssClass] - Button style
 */
const UIMultiButton = baseclass.extend({
	cssClass: '',
	items: [],

	__init__: function (items, cssClass) {
		if (Array.isArray(items)) {
			items.forEach((item) => {
				this.addItem(item.text, item.href);
			});
		}

		this.cssClass = cssClass;
	},

	addItem: function (text, href) {
		this.items.push({
			text,
			href
		});
		return this;
	},

	render: function () {
		if (this.items.length <= 0) {
			return '';
		}

		const texts = {};
		const classes = {};
		const href = {};

		this.items.forEach((item, index) => {
			texts['item' + index] = item.text;
			href['item' + index] = item.href;
			classes['item' + index] = this.cssClass ? 'cbi-button cbi-button-' + this
				.cssClass : 'cbi-button';
		});

		return (new ui.ComboButton(
			texts.item0,
			texts, {
				classes,
				click: function (ev, choice) {
					if (!href[choice]) {
						return;
					}

					ev.preventDefault();

					if (typeof href[choice] === 'function') {
						href[choice]();

						return;
					}

					window.location.href = href[choice];
				},
			}
		)).render();
	}
});

/**
 * Standardized modal footer buttons (Cancel + Confirm)
 * @param {Object} options - Button configuration
 */
const UIModalButtons = baseclass.extend({
	__init__: function (options) {
		this.options = options;
	},

<<<<<<< HEAD
	render: function() {
=======
	render: function () {
		// Wrap onConfirm to check for validation errors first
>>>>>>> 7957f08e
		const wrappedOnConfirm = (ev) => {
			const modal = ev.target.closest('.modal');
			if (modal && modal.querySelectorAll('.cbi-input-invalid').length > 0) return;
			if (this.options.onConfirm) {
				this.options.onConfirm(ev);
			}
		};

		return E('div', {
			'class': 'right',
			'style': 'margin-top: 15px;'
		}, [
			new UIButton(
				this.options.cancelText || _('Cancel'),
				this.options.onCancel || ui.hideModal,
				'negative'
			).render(),
			' ',
			new UIButton(
				this.options.confirmText || _('OK'),
				wrappedOnConfirm,
				this.options.confirmClass || 'positive'
			).render()
		]);
	}
});

const PodmanUI = UINotifications.extend({
	__name__: 'PodmanUI',

	Button: UIButton,
	MultiButton: UIMultiButton,
	ModalButtons: UIModalButtons,
});

return PodmanUI;<|MERGE_RESOLUTION|>--- conflicted
+++ resolved
@@ -11,16 +11,8 @@
 const UINotifications = baseclass.extend({
 	__name__: 'Notifications',
 
-<<<<<<< HEAD
 	showSpinningModal: function(title, text) {
 		ui.showModal(title, [E('p', { 'class': 'spinning' }, text)]);
-=======
-	// Static-like helper methods
-	showSpinningModal: function (title, text) {
-		ui.showModal(title, [E('p', {
-			'class': 'spinning'
-		}, text)]);
->>>>>>> 7957f08e
 	},
 
 	simpleNotification: function (text, type) {
@@ -62,18 +54,13 @@
  * @param {string} [tooltip] - Tooltip text
  */
 const UIButton = baseclass.extend({
-<<<<<<< HEAD
 	__init__: function(text, href, cssClass, tooltip) {
-=======
-	__init__: function (text, href, cssClass) {
->>>>>>> 7957f08e
 		this.text = text;
 		this.href = href;
 		this.cssClass = cssClass;
 		this.tooltip = tooltip;
 	},
 
-<<<<<<< HEAD
 	render: function() {
 		const attrs = {
 			'class': this.cssClass ? 'cbi-button cbi-button-' + this.cssClass : 'cbi-button',
@@ -88,18 +75,6 @@
 		}
 
 		return E('button', attrs, this.text || '');
-=======
-	render: function () {
-		return E('button', {
-			'class': this.cssClass ? 'cbi-button cbi-button-' + this.cssClass :
-				'cbi-button',
-			'click': typeof this.href === 'function' ?
-				this.href : (ev) => {
-					ev.preventDefault();
-					window.location.href = this.href;
-				}
-		}, this.text || '');
->>>>>>> 7957f08e
 	}
 });
 
@@ -179,12 +154,7 @@
 		this.options = options;
 	},
 
-<<<<<<< HEAD
 	render: function() {
-=======
-	render: function () {
-		// Wrap onConfirm to check for validation errors first
->>>>>>> 7957f08e
 		const wrappedOnConfirm = (ev) => {
 			const modal = ev.target.closest('.modal');
 			if (modal && modal.querySelectorAll('.cbi-input-invalid').length > 0) return;
