'require baseclass';
'require ui';
'require podman.ui as podmanUI';
'require podman.utils as utils';
'require podman.rpc as podmanRPC';

const ListUtil = baseclass.extend({
	__name__: 'ListUtil',
	__init__: function (options) {
		this.itemName = options.itemName;
		this.prefix = this.itemName + 's';
		this.rpc = options.rpc;
		this.data = options.data;
		this.view = options.view;

		if (this.data && typeof this.data === 'object' && !Array.isArray(this.data)) {
			if (this.data[this.prefix]) {
				this.dataKey = this.prefix;
			} else {
				const keys = Object.keys(this.data);
				if (keys.length > 0) {
					this.dataKey = keys[0];
				}
			}
		}
	},

	getDataArray: function () {
		if (!this.data) return [];
		if (Array.isArray(this.data)) return this.data;
		if (this.dataKey && this.data[this.dataKey]) return this.data[this.dataKey];
		return [];
	},

	setupSelectAll: function (rendered) {
		utils.setupSelectAllCheckbox(rendered, this.prefix);
	},

	createToolbar: function (options) {
		const buttons = [];

		if (options.onCreate !== undefined) {
			buttons.push(new podmanUI.Button(
				_('Create %s').format(this.itemName.charAt(0).toUpperCase() + this.itemName.slice(1)),
				options.onCreate, 'add'
			).render(), ' ');
		}

		if (options.onDelete !== undefined) {
			buttons.push(new podmanUI.Button(_('Delete Selected'), options.onDelete, 'remove').render(), ' ');
		}

		if (options.customButtons) {
			options.customButtons.forEach((btn) => {
				buttons.push(new podmanUI.Button(btn.text, btn.handler, btn.cssClass, btn.tooltip).render(), ' ');
			});
		}

		if (options.onRefresh !== undefined) {
			buttons.push(new podmanUI.Button(
				_('Refresh'), options.onRefresh || (() => window.location.reload()), 'apply'
			).render());
		}

		const container = E('div', {
			'style': 'margin-bottom: 10px;'
		}, buttons);

		return {
			container: container,
			buttons: buttons,
<<<<<<< HEAD
			addButton: function(button) {
				container.appendChild(document.createTextNode(' '));
				container.appendChild(button);
			},
			prependButton: function(button) {
				if (container.firstChild) {
					container.insertBefore(document.createTextNode(' '), container.firstChild);
=======
			// Helper method to add buttons at the end of toolbar
			addButton: function (button) {
				container.appendChild(document.createTextNode(' '));
				container.appendChild(button);
			},
			// Helper method to add buttons at the beginning of toolbar
			prependButton: function (button) {
				if (container.firstChild) {
					container.insertBefore(document.createTextNode(' '), container
						.firstChild);
>>>>>>> 7957f08e
					container.insertBefore(button, container.firstChild);
				} else {
					container.appendChild(button);
				}
			}
		};
	},

	getSelected: function (extractFn) {
		return utils.getSelectedFromCheckboxes(this.prefix, this.getDataArray(), extractFn);
	},

	bulkDelete: function (options) {
		const selected = options.selected || this.getSelected();

		if (selected.length === 0) {
			podmanUI.warningTimeNotification(_('No %s selected').format(this.itemName + 's'));
			return;
		}

		const formatFn = options.formatItemName || ((item) => typeof item === 'string' ? item : item.name || item.Name || item.id || item.Id);
		const itemNames = selected.map(formatFn).join(', ');

		if (!confirm(_('Are you sure you want to remove %d %s?\n\n%s').format(
				selected.length,
				selected.length === 1 ? this.itemName : this.itemName + 's',
				itemNames
			))) {
			return;
		}

		podmanUI.showSpinningModal(_('Deleting %s').format(this.itemName + 's'), _(
			'Deleting %d selected %s...').format(
			selected.length,
			selected.length === 1 ? this.itemName : this.itemName + 's'
		));

		const deletePromises = selected.map(options.deletePromiseFn);

		Promise.all(deletePromises).then((results) => {
			ui.hideModal();
			const errors = results.filter((r) => r && r.error);
			if (errors.length > 0) {
				podmanUI.errorNotification(_('Failed to delete %d %s').format(
					errors.length,
					errors.length === 1 ? this.itemName : this.itemName + 's'
				));
			} else {
				podmanUI.successTimeNotification(_('Successfully deleted %d %s').format(
					selected.length,
					selected.length === 1 ? this.itemName : this.itemName + 's'
				));
			}

			if (options.onSuccess) {
				options.onSuccess();
			} else {
				window.location.reload();
			}
		}).catch((err) => {
			ui.hideModal();
			podmanUI.errorNotification(_('Failed to delete some %s: %s').format(this
				.itemName + 's', err.message));
		});
	},

	refreshTable: function (clearSelections) {
		if (!this.view) {
			console.error('ListViewHelper: view reference is required for refreshTable()');
			return Promise.reject(new Error('view reference required'));
		}

		const indicatorId = 'podman-refresh-' + this.prefix;
		ui.showIndicator(indicatorId, _('Refreshing %s...').format(this.prefix));

		return this.view.load().then((data) => {
			this.data = data;
			const itemsArray = this.getDataArray();
			const config_name = this.view.map.config;

<<<<<<< HEAD
			const existingSections = this.view.map.data.sections(config_name, this.prefix);
=======
			// Remove all existing sections
			const existingSections = this.view.map.data.sections(config_name, this
				.prefix);
>>>>>>> 7957f08e
			existingSections.forEach((section) => {
				this.view.map.data.remove(config_name, section['.name']);
			});

			(itemsArray || []).forEach((item, index) => {
				this.view.map.data.add(config_name, this.prefix, this.prefix + index);
				const newData = Object.assign(this.view.map.data.data[this.prefix + index], item);
				this.view.map.data.data[this.prefix + index] = newData;
			});

			return this.view.map.save(null, true);
		}).then(() => {
			const container = document.querySelector('.podman-view-container');
			if (container) {
				this.setupSelectAll(container);
				if (clearSelections) {
					container.querySelectorAll('input[type="checkbox"]').forEach((cb) => cb.checked = false);
				}
			}
			ui.hideIndicator(indicatorId);
		}).catch((err) => {
			ui.hideIndicator(indicatorId);
			podmanUI.errorNotification(_('Failed to refresh: %s').format(err.message));
		});
	},

	showInspect: function (identifier, hiddenFields, closeButtonFn) {
		podmanUI.showSpinningModal(_('Fetching information...'), _('Loading %s Details').format(
			this.itemName.charAt(0).toUpperCase() + this.itemName.slice(1)));

		this.rpc.inspect(identifier).then((data) => {
			ui.hideModal();

			if (!data) {
				podmanUI.errorNotification(_('No data received'));
				return;
			}

			this.showInspectModal(
				_('%s Information').format(this.itemName.charAt(0).toUpperCase() +
					this.itemName.slice(1)),
				data,
				hiddenFields,
				closeButtonFn
			);
		}).catch((err) => {
			ui.hideModal();
			podmanUI.errorNotification(_('Failed to inspect: %s').format(err.message));
		});
	},

<<<<<<< HEAD
	showInspectModal: function(title, data, hiddenFields, closeButton) {
=======
	showInspectModal: function (title, data, hiddenFields, closeButton) {
		// Clone data to avoid modifying original
>>>>>>> 7957f08e
		const displayData = JSON.parse(JSON.stringify(data));

		if (hiddenFields && hiddenFields.length > 0) {
			hiddenFields.forEach((field) => {
				if (displayData[field]) {
					displayData[field] = '***HIDDEN***';
				}
			});
		}

		const content = [
			E('pre', {
				'style': 'max-height: 500px; max-width: 800px; overflow: auto; background: #000; color: #0f0; padding: 15px; font-family: monospace; font-size: 12px; white-space: pre; border-radius: 4px;'
			}, JSON.stringify(displayData, null, 2))
		];

		if (hiddenFields && hiddenFields.length > 0) {
<<<<<<< HEAD
			content.unshift(E('p', { 'style': 'margin-bottom: 10px; color: #e74c3c;' }, [
				E('strong', {}, _('Security Notice:')), ' ', _('Sensitive data is hidden for security reasons.')
=======
			content.unshift(E('p', {
				'style': 'margin-bottom: 10px; color: #e74c3c;'
			}, [
				E('strong', {}, _('Security Notice:')),
				' ',
				_('Sensitive data is hidden for security reasons.')
>>>>>>> 7957f08e
			]));
		}

		if (closeButton && typeof closeButton === 'function') {
			content.push(closeButton());
		} else {
<<<<<<< HEAD
			content.push(E('div', { 'class': 'right', 'style': 'margin-top: 10px;' }, [
				E('button', { 'class': 'cbi-button', 'click': () => ui.hideModal() }, _('Close'))
=======
			content.push(E('div', {
				'class': 'right',
				'style': 'margin-top: 10px;'
			}, [
				E('button', {
					'class': 'cbi-button',
					'click': () => ui.hideModal()
				}, _('Close'))
>>>>>>> 7957f08e
			]));
		}

		ui.showModal(title, content);
	},
});

const List = baseclass.extend({
	Util: ListUtil,
});

return List;<|MERGE_RESOLUTION|>--- conflicted
+++ resolved
@@ -69,7 +69,6 @@
 		return {
 			container: container,
 			buttons: buttons,
-<<<<<<< HEAD
 			addButton: function(button) {
 				container.appendChild(document.createTextNode(' '));
 				container.appendChild(button);
@@ -77,18 +76,6 @@
 			prependButton: function(button) {
 				if (container.firstChild) {
 					container.insertBefore(document.createTextNode(' '), container.firstChild);
-=======
-			// Helper method to add buttons at the end of toolbar
-			addButton: function (button) {
-				container.appendChild(document.createTextNode(' '));
-				container.appendChild(button);
-			},
-			// Helper method to add buttons at the beginning of toolbar
-			prependButton: function (button) {
-				if (container.firstChild) {
-					container.insertBefore(document.createTextNode(' '), container
-						.firstChild);
->>>>>>> 7957f08e
 					container.insertBefore(button, container.firstChild);
 				} else {
 					container.appendChild(button);
@@ -169,13 +156,7 @@
 			const itemsArray = this.getDataArray();
 			const config_name = this.view.map.config;
 
-<<<<<<< HEAD
 			const existingSections = this.view.map.data.sections(config_name, this.prefix);
-=======
-			// Remove all existing sections
-			const existingSections = this.view.map.data.sections(config_name, this
-				.prefix);
->>>>>>> 7957f08e
 			existingSections.forEach((section) => {
 				this.view.map.data.remove(config_name, section['.name']);
 			});
@@ -227,12 +208,7 @@
 		});
 	},
 
-<<<<<<< HEAD
 	showInspectModal: function(title, data, hiddenFields, closeButton) {
-=======
-	showInspectModal: function (title, data, hiddenFields, closeButton) {
-		// Clone data to avoid modifying original
->>>>>>> 7957f08e
 		const displayData = JSON.parse(JSON.stringify(data));
 
 		if (hiddenFields && hiddenFields.length > 0) {
@@ -250,36 +226,16 @@
 		];
 
 		if (hiddenFields && hiddenFields.length > 0) {
-<<<<<<< HEAD
 			content.unshift(E('p', { 'style': 'margin-bottom: 10px; color: #e74c3c;' }, [
 				E('strong', {}, _('Security Notice:')), ' ', _('Sensitive data is hidden for security reasons.')
-=======
-			content.unshift(E('p', {
-				'style': 'margin-bottom: 10px; color: #e74c3c;'
-			}, [
-				E('strong', {}, _('Security Notice:')),
-				' ',
-				_('Sensitive data is hidden for security reasons.')
->>>>>>> 7957f08e
 			]));
 		}
 
 		if (closeButton && typeof closeButton === 'function') {
 			content.push(closeButton());
 		} else {
-<<<<<<< HEAD
 			content.push(E('div', { 'class': 'right', 'style': 'margin-top: 10px;' }, [
 				E('button', { 'class': 'cbi-button', 'click': () => ui.hideModal() }, _('Close'))
-=======
-			content.push(E('div', {
-				'class': 'right',
-				'style': 'margin-top: 10px;'
-			}, [
-				E('button', {
-					'class': 'cbi-button',
-					'click': () => ui.hideModal()
-				}, _('Close'))
->>>>>>> 7957f08e
 			]));
 		}
 
