--- conflicted
+++ resolved
@@ -47,15 +47,10 @@
 		}
 	},
 
-<<<<<<< HEAD
 	/**
 	 * Load dependencies and display container creation modal
 	 */
 	render: function() {
-=======
-	render: function () {
-		// Load both images and networks
->>>>>>> 7957f08e
 		Promise.all([
 			podmanRPC.image.list(),
 			podmanRPC.network.list()
@@ -68,16 +63,12 @@
 		});
 	},
 
-<<<<<<< HEAD
 	/**
 	 * Display container creation modal with form fields
 	 * @param {Array} images - Available images from RPC
 	 * @param {Array} networks - Available networks from RPC
 	 */
 	showModal: function(images, networks) {
-=======
-	showModal: function (images, networks) {
->>>>>>> 7957f08e
 		this.map = new form.JSONMap(this.data, _('Create Container'), '');
 
 		const section = this.map.section(form.NamedSection, 'container', 'container');
@@ -134,13 +125,7 @@
 		}
 		field.description = _(
 			'Select network for the container. User-created networks provide better isolation and DNS resolution between containers.'
-<<<<<<< HEAD
 			);
-=======
-		);
-
-		// Restart Policy
->>>>>>> 7957f08e
 		field = section.option(form.ListValue, 'restart', _('Restart Policy'));
 		field.value('no', _('No'));
 		field.value('always', _('Always'));
@@ -282,14 +267,10 @@
 		});
 	},
 
-<<<<<<< HEAD
 	/**
 	 * Parse form data and create container via RPC
 	 */
 	handleCreate: function() {
-=======
-	handleCreate: function () {
->>>>>>> 7957f08e
 		this.map.save().then(() => {
 			const container = this.map.data.data.container;
 			const spec = {
@@ -595,15 +576,11 @@
 		}
 	},
 
-<<<<<<< HEAD
 	/**
 	 * Render the image pull form
 	 * @returns {Promise<HTMLElement>} Rendered form element
 	 */
 	render: function() {
-=======
-	render: function () {
->>>>>>> 7957f08e
 		this.map = new form.JSONMap(this.data, _('Pull Image'), _(
 			'Fetch a container image using Podman.'));
 		const s = this.map.section(form.NamedSection, 'image', '');
@@ -837,15 +814,11 @@
 		}
 	},
 
-<<<<<<< HEAD
 	/**
 	 * Render the network creation form
 	 * @returns {Promise<HTMLElement>} Rendered form element
 	 */
 	render: function() {
-=======
-	render: function () {
->>>>>>> 7957f08e
 		this.map = new form.JSONMap(this.data, _('Create Network'), '');
 		const section = this.map.section(form.NamedSection, 'network', 'network');
 
@@ -882,13 +855,7 @@
 		field = section.option(form.Flag, 'setup_openwrt', _('Setup OpenWrt Integration'));
 		field.description = _(
 			'Automatically configure OpenWrt network interface, bridge, and firewall zone. <strong>Highly recommended</strong> for proper container networking on OpenWrt.'
-<<<<<<< HEAD
 			);
-=======
-		);
-
-		// Bridge Name
->>>>>>> 7957f08e
 		field = section.option(form.Value, 'bridge_name', _('Bridge Interface Name'));
 		field.placeholder = _('Leave empty to auto-generate');
 		field.optional = true;
@@ -924,14 +891,10 @@
 		});
 	},
 
-<<<<<<< HEAD
 	/**
 	 * Parse form data, create Podman network, and optionally setup OpenWrt integration
 	 */
 	handleCreate: function() {
-=======
-	handleCreate: function () {
->>>>>>> 7957f08e
 		const ulaPrefix = uci.get('network', 'globals', 'ula_prefix');
 
 		this.map.save().then(() => {
@@ -1099,16 +1062,12 @@
 			labels: null
 		}
 	},
-<<<<<<< HEAD
 
 	/**
 	 * Render the pod creation form
 	 * @returns {Promise<HTMLElement>} Rendered form element
 	 */
 	render: function() {
-=======
-	render: function () {
->>>>>>> 7957f08e
 		this.map = new form.JSONMap(this.data, _('Create Pod'), '');
 		const section = this.map.section(form.NamedSection, 'pod', 'pod');
 		let field;
@@ -1155,14 +1114,10 @@
 		});
 	},
 
-<<<<<<< HEAD
 	/**
 	 * Parse form data and create pod via RPC
 	 */
 	handleCreate: function() {
-=======
-	handleCreate: function () {
->>>>>>> 7957f08e
 		this.map.save().then(() => {
 			const pod = this.map.data.data.pod;
 			const payload = {
@@ -1272,18 +1227,8 @@
 			const modalContent = [
 				formElement,
 
-<<<<<<< HEAD
 				E('div', { 'class': 'cbi-section' }, [
 					E('div', { 'style': 'background: #fff3cd; padding: 10px; border-left: 4px solid #ffc107; border-radius: 4px; margin-top: 10px;' },
-=======
-				// Security Notice
-				E('div', {
-					'class': 'cbi-section'
-				}, [
-					E('div', {
-							'style': 'background: #fff3cd; padding: 10px; border-left: 4px solid #ffc107; border-radius: 4px; margin-top: 10px;'
-						},
->>>>>>> 7957f08e
 						[
 							E('strong', {}, _('Security Notice:')),
 							E('ul', {
@@ -1330,12 +1275,7 @@
 	/**
 	 * Handle secret creation
 	 */
-<<<<<<< HEAD
 	handleCreate: function() {
-=======
-	handleCreate: function () {
-		// Parse and validate the form
->>>>>>> 7957f08e
 		this.map.save().then(() => {
 			const secretName = this.map.data.data.secret.name;
 			const secretData = this.map.data.data.secret.data;
@@ -1394,7 +1334,7 @@
 });
 
 /**
- * 
+ *
  */
 const FormVolume = baseclass.extend({
 	__name__: 'FormVolume',
@@ -1457,14 +1397,10 @@
 		});
 	},
 
-<<<<<<< HEAD
 	/**
 	 * Parse form data and create volume via RPC
 	 */
 	handleCreate: function() {
-=======
-	handleCreate: function () {
->>>>>>> 7957f08e
 		this.map.save().then(() => {
 			const volume = this.map.data.data.volume;
 			const payload = {
@@ -1781,14 +1717,7 @@
 			pui.showSpinningModal(_('Connecting to Network'), _(
 				'Connecting container to network...'));
 
-<<<<<<< HEAD
 			const params = { container: this.containerId };
-=======
-			// Build params according to Podman API NetworkConnectOptions schema
-			const params = {
-				container: this.containerId
-			};
->>>>>>> 7957f08e
 			if (networkData.ip) {
 				params.static_ips = [networkData.ip];
 			}
@@ -1898,7 +1827,6 @@
 });
 
 const FormSelectDummyValue = form.DummyValue.extend({
-<<<<<<< HEAD
 	/**
 	 * Render checkbox for row selection
 	 * @param {string} sectionId - Section identifier
@@ -1906,12 +1834,6 @@
 	 */
 	cfgvalue: function(sectionId) {
 		return new ui.Checkbox(0, { hiddenname: sectionId }).render();
-=======
-	cfgvalue: function (sectionId) {
-		return new ui.Checkbox(0, {
-			hiddenname: sectionId
-		}).render();
->>>>>>> 7957f08e
 	}
 });
 
@@ -1920,7 +1842,6 @@
 	cfgdefault: _('Unknown'),
 	cfgtitle: null,
 	cfgformatter: (cfg) => cfg,
-<<<<<<< HEAD
 
 	/**
 	 * Extract and format data from container object
@@ -1928,9 +1849,6 @@
 	 * @returns {HTMLElement} Formatted data element
 	 */
 	cfgvalue: function(sectionId) {
-=======
-	cfgvalue: function (sectionId) {
->>>>>>> 7957f08e
 		const property = this.containerProperty || this.option;
 		if (!property) return '';
 
@@ -1956,7 +1874,6 @@
 	text: (_data) => '',
 	click: (_data) => null,
 	linktitle: (_data) => null,
-<<<<<<< HEAD
 
 	/**
 	 * Render clickable link with data from container object
@@ -1964,9 +1881,6 @@
 	 * @returns {HTMLElement} Link element
 	 */
 	cfgvalue: function(sectionId) {
-=======
-	cfgvalue: function (sectionId) {
->>>>>>> 7957f08e
 		const data = this.map.data.data[sectionId];
 		return E('a', {
 			href: '#',
